#!/usr/bin/env python

# Copyright (c) 2008, Willow Garage, Inc.
# All rights reserved.
# 
# Redistribution and use in source and binary forms, with or without
# modification, are permitted provided that the following conditions are met:
# 
#     * Redistributions of source code must retain the above copyright
#       notice, this list of conditions and the following disclaimer.
#     * Redistributions in binary form must reproduce the above copyright
#       notice, this list of conditions and the following disclaimer in the
#       documentation and/or other materials provided with the distribution.
#     * Neither the name of the Willow Garage, Inc. nor the names of its
#       contributors may be used to endorse or promote products derived from
#       this software without specific prior written permission.
# 
# THIS SOFTWARE IS PROVIDED BY THE COPYRIGHT HOLDERS AND CONTRIBUTORS "AS IS" # AND ANY EXPRESS OR IMPLIED WARRANTIES, INCLUDING, BUT NOT LIMITED TO, THE
# IMPLIED WARRANTIES OF MERCHANTABILITY AND FITNESS FOR A PARTICULAR PURPOSE
# ARE DISCLAIMED. IN NO EVENT SHALL THE COPYRIGHT OWNER OR CONTRIBUTORS BE
# LIABLE FOR ANY DIRECT, INDIRECT, INCIDENTAL, SPECIAL, EXEMPLARY, OR
# CONSEQUENTIAL DAMAGES (INCLUDING, BUT NOT LIMITED TO, PROCUREMENT OF
# SUBSTITUTE GOODS OR SERVICES; LOSS OF USE, DATA, OR PROFITS; OR BUSINESS
# INTERRUPTION) HOWEVER CAUSED AND ON ANY THEORY OF LIABILITY, WHETHER IN
# CONTRACT, STRICT LIABILITY, OR TORT (INCLUDING NEGLIGENCE OR OTHERWISE)
# ARISING IN ANY WAY OUT OF THE USE OF THIS SOFTWARE, EVEN IF ADVISED OF THE
# POSSIBILITY OF SUCH DAMAGE.

# This tool is a place-holder for a future version inspection system.

USAGE = '''USAGE: rosversion <stack>
  Available stacks:
    ros'''

import sys

if len(sys.argv) == 2 and sys.argv[1] == 'ros':
<<<<<<< HEAD
  print '0.10.0'
=======
  print '0.11.0'
>>>>>>> 88f5d02d
else:
  print >> sys.stderr, USAGE
  sys.exit(-1)<|MERGE_RESOLUTION|>--- conflicted
+++ resolved
@@ -35,11 +35,7 @@
 import sys
 
 if len(sys.argv) == 2 and sys.argv[1] == 'ros':
-<<<<<<< HEAD
-  print '0.10.0'
-=======
   print '0.11.0'
->>>>>>> 88f5d02d
 else:
   print >> sys.stderr, USAGE
   sys.exit(-1)