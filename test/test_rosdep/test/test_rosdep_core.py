# Software License Agreement (BSD License)
#
# Copyright (c) 2009, Willow Garage, Inc.
# All rights reserved.
#
# Redistribution and use in source and binary forms, with or without
# modification, are permitted provided that the following conditions
# are met:
#
#  * Redistributions of source code must retain the above copyright
#    notice, this list of conditions and the following disclaimer.
#  * Redistributions in binary form must reproduce the above
#    copyright notice, this list of conditions and the following
#    disclaimer in the documentation and/or other materials provided
#    with the distribution.
#  * Neither the name of Willow Garage, Inc. nor the names of its
#    contributors may be used to endorse or promote products derived
#    from this software without specific prior written permission.
#
# THIS SOFTWARE IS PROVIDED BY THE COPYRIGHT HOLDERS AND CONTRIBUTORS
# "AS IS" AND ANY EXPRESS OR IMPLIED WARRANTIES, INCLUDING, BUT NOT
# LIMITED TO, THE IMPLIED WARRANTIES OF MERCHANTABILITY AND FITNESS
# FOR A PARTICULAR PURPOSE ARE DISCLAIMED. IN NO EVENT SHALL THE
# COPYRIGHT OWNER OR CONTRIBUTORS BE LIABLE FOR ANY DIRECT, INDIRECT,
# INCIDENTAL, SPECIAL, EXEMPLARY, OR CONSEQUENTIAL DAMAGES (INCLUDING,
# BUT NOT LIMITED TO, PROCUREMENT OF SUBSTITUTE GOODS OR SERVICES;
# LOSS OF USE, DATA, OR PROFITS; OR BUSINESS INTERRUPTION) HOWEVER
# CAUSED AND ON ANY THEORY OF LIABILITY, WHETHER IN CONTRACT, STRICT
# LIABILITY, OR TORT (INCLUDING NEGLIGENCE OR OTHERWISE) ARISING IN
# ANY WAY OUT OF THE USE OF THIS SOFTWARE, EVEN IF ADVISED OF THE
# POSSIBILITY OF SUCH DAMAGE.
import roslib; roslib.load_manifest('test_rosdep')

import os
import struct
import sys
import unittest

import rostest
import rosdep.core

class RosdepCoreTest(unittest.TestCase):
<<<<<<< HEAD
    def test_RosdepLookupPackage_get_os_from_yaml(self):
        rdlp = rosdep.core.RosdepLookupPackage("rosdep_test_os", "rosdep_test_version", "rosdep", rosdep.core.YamlCache("rosdep_test_os", "rosdep_test_version"))
        yaml_os_map = {"rosdep_test_os":"one", "other":"two", "three":"three"};
        output = rdlp.get_os_from_yaml(yaml_os_map)
        self.assertEqual("one", output)

    def test_RosdepLookupPackage_get_version_from_yaml(self):
        rdlp = rosdep.core.RosdepLookupPackage("rosdep_test_os", "rosdep_test_version", "rosdep", rosdep.core.YamlCache("rosdep_test_os", "rosdep_test_version"))
        yaml_map = {"8.04":"one", "rosdep_test_version":"two", "three":"three"};
        output = rdlp.get_version_from_yaml(yaml_map)
        self.assertEqual("two", output)
        

=======
>>>>>>> 1b2c5175
    def test_RosdepLookupPackage_parse_yaml_package(self):
        rdlp = rosdep.core.RosdepLookupPackage("rosdep_test_os", "rosdep_test_version", "test_rosdep", rosdep.core.YamlCache("rosdep_test_os", "rosdep_test_version"))
        yaml_map = rdlp.parse_yaml(os.path.join(roslib.packages.get_pkg_dir("test_rosdep"),"test", "example_rosdep.yaml"))
        rdlp.insert_map(yaml_map, "example_yaml_path", False)
        output = rdlp.lookup_rosdep("rosdep_test")
        self.assertEqual("librosdep_test1.37-dev", output)
        output = rdlp.lookup_rosdep("foobar")
        self.assertEqual(False, output)


    def test_RosdepLookupPackage_parse_yaml_package_override(self):
        rdlp = rosdep.core.RosdepLookupPackage("rosdep_test_os", "rosdep_test_version", "test_rosdep", rosdep.core.YamlCache("rosdep_test_os", "rosdep_test_version"))
        yaml_map = rdlp.parse_yaml(os.path.join(roslib.packages.get_pkg_dir("test_rosdep"),"test", "example_rosdep.yaml"))
        rdlp.insert_map(yaml_map, "example_yaml_path", False)
        rdlp.insert_map(yaml_map, "example_yaml_path2", True)
        output = rdlp.lookup_rosdep("rosdep_test")
        self.assertEqual("librosdep_test1.37-dev", output)
        output = rdlp.lookup_rosdep("foobar")
        self.assertEqual(False, output)


    def test_RosdepLookupPackage_parse_yaml_package_collision_pass(self):
        rdlp = rosdep.core.RosdepLookupPackage("rosdep_test_os", "rosdep_test_version", "test_rosdep", rosdep.core.YamlCache("rosdep_test_os", "rosdep_test_version"))
        yaml_map = rdlp.parse_yaml(os.path.join(roslib.packages.get_pkg_dir("test_rosdep"),"test", "example_rosdep.yaml"))
        rdlp.insert_map(yaml_map, "example_yaml_path", False) 
        rdlp.insert_map(yaml_map, "example_yaml_path2", False) 
        output = rdlp.lookup_rosdep("rosdep_test")
        self.assertEqual("librosdep_test1.37-dev", output)
        output = rdlp.lookup_rosdep("foobar")
        self.assertEqual(False, output)


    def test_RosdepLookupPackage_parse_yaml_package_collision_fail(self):
        rdlp = rosdep.core.RosdepLookupPackage("rosdep_test_os", "rosdep_test_version", "test_rosdep", rosdep.core.YamlCache("rosdep_test_os", "rosdep_test_version"))
        yaml_map = rdlp.parse_yaml(os.path.join(roslib.packages.get_pkg_dir("test_rosdep"),"test", "example_rosdep.yaml"))
        rdlp.insert_map(yaml_map, "example_yaml_path", False) 
        yaml_map = rdlp.parse_yaml(os.path.join(roslib.packages.get_pkg_dir("test_rosdep"),"test", "example_rosdep_conflicting.yaml"))
        self.assertRaises(rosdep.core.RosdepException, rdlp.insert_map, yaml_map, "example_yaml_path2", False)

    def test_RosdepLookupPackage_parse_yaml_package_collision_override(self):
        rdlp = rosdep.core.RosdepLookupPackage("rosdep_test_os", "rosdep_test_version", "test_rosdep", rosdep.core.YamlCache("rosdep_test_os", "rosdep_test_version"))
        yaml_map = rdlp.parse_yaml(os.path.join(roslib.packages.get_pkg_dir("test_rosdep"),"test", "example_rosdep.yaml"))
        rdlp.insert_map(yaml_map, "example_yaml_path", False)
        yaml_map = rdlp.parse_yaml(os.path.join(roslib.packages.get_pkg_dir("test_rosdep"),"test", "example_rosdep_conflicting.yaml"))
        rdlp.insert_map(yaml_map, "example_yaml_path2", True)
        output = rdlp.lookup_rosdep("rosdep_test")
        self.assertEqual("not-librosdep_test1.37-dev", output)
        output = rdlp.lookup_rosdep("foobar")
        self.assertEqual(False, output)

    def test_RosdepLookupPackage_get_sources(self):
        rdlp = rosdep.core.RosdepLookupPackage("rosdep_test_os", "rosdep_test_version", "test_rosdep", rosdep.core.YamlCache("rosdep_test_os", "rosdep_test_version"))

        sources = rdlp.get_sources("rosdep_test")
        self.assertEqual([], sources)

        yaml_map = rdlp.parse_yaml(os.path.join(roslib.packages.get_pkg_dir("test_rosdep"),"test", "example_rosdep.yaml"))
        rdlp.insert_map(yaml_map, "example_yaml_path", False) 
        rdlp.insert_map(yaml_map, "example_yaml_path2", False) 

        sources = rdlp.get_sources("rosdep_test")
        self.assertEqual(["example_yaml_path", "example_yaml_path2"], sources)

        sources = rdlp.get_sources("undefined")
        self.assertEqual([], sources)
        
    def test_RosdepLookupPackage_get_map(self):
        rdlp = rosdep.core.RosdepLookupPackage("rosdep_test_os", "rosdep_test_version", "test_rosdep", rosdep.core.YamlCache("rosdep_test_os", "rosdep_test_version"))


        yaml_map = rdlp.parse_yaml(os.path.join(roslib.packages.get_pkg_dir("test_rosdep"),"test", "example_rosdep.yaml"))
        rdlp.insert_map(yaml_map, "example_yaml_path", False) 
        parsed_output = {'zlib': 'zlib1g-dev', 'rosdep_test': 'librosdep_test1.37-dev'}
        self.assertEqual(parsed_output, rdlp.get_map())

        rdlp.insert_map(yaml_map, "example_yaml_path2", False) 
        self.assertEqual(parsed_output, rdlp.get_map())

    def test_RosdepLookupPackage_failed_version_lookup(self):
        rdlp = rosdep.core.RosdepLookupPackage("rosdep_test_os", "rosdep_test_version", "test_rosdep", rosdep.core.YamlCache("rosdep_test_os", "rosdep_test_version"))
        yaml_map = rdlp.parse_yaml(os.path.join(roslib.packages.get_pkg_dir("test_rosdep"),"test", "example_rosdep.yaml"))
        rdlp.insert_map(yaml_map, "example_yaml_path", False)
        output = rdlp.lookup_rosdep("other_rosdep_test")
        self.assertEqual(output, False)
    
    def test_RosdepLookupPackage_failed_os_lookup(self):
        rdlp = rosdep.core.RosdepLookupPackage("rosdep_test_os", "rosdep_test_version", "test_rosdep", rosdep.core.YamlCache("rosdep_test_os", "rosdep_test_version"))
        yaml_map = rdlp.parse_yaml(os.path.join(roslib.packages.get_pkg_dir("test_rosdep"),"test", "example_rosdep.yaml"))
        rdlp.insert_map(yaml_map, "example_yaml_path", False)
        output = rdlp.lookup_rosdep("no_os_rosdep_test")
        self.assertEqual(output, False)

    def test_Rosdep_tripwire_robust(self):
        rd = rosdep.core.Rosdep(["rosdep"], "rosdep", robust=True)
        try:
            rd.check()
            rd.what_needs(["boost"])
            rd.depdb(['rosdep'])
            rd.where_defined(['boost'])
        except:
            self.fail("test Rosdep improperly Raised an exception.")
        
    def test_Rosdep_tripwire(self):
        rd = rosdep.core.Rosdep(["rosdep"], "rosdep", robust=False)
        try:
            rd.check()
            rd.what_needs(["boost"])
            rd.depdb(['rosdep'])
            rd.where_defined(['boost'])
        except:
            self.fail("test Rosdep improperly Raised an exception.")

        
        

if __name__ == '__main__':
  os.environ["ROSDEP_TEST_OS"] = "rosdep_test_os"
  rostest.unitrun('test_rosdep', 'test_core', RosdepCoreTest, coverage_packages=['rosdep.core'])  
<|MERGE_RESOLUTION|>--- conflicted
+++ resolved
@@ -40,22 +40,6 @@
 import rosdep.core
 
 class RosdepCoreTest(unittest.TestCase):
-<<<<<<< HEAD
-    def test_RosdepLookupPackage_get_os_from_yaml(self):
-        rdlp = rosdep.core.RosdepLookupPackage("rosdep_test_os", "rosdep_test_version", "rosdep", rosdep.core.YamlCache("rosdep_test_os", "rosdep_test_version"))
-        yaml_os_map = {"rosdep_test_os":"one", "other":"two", "three":"three"};
-        output = rdlp.get_os_from_yaml(yaml_os_map)
-        self.assertEqual("one", output)
-
-    def test_RosdepLookupPackage_get_version_from_yaml(self):
-        rdlp = rosdep.core.RosdepLookupPackage("rosdep_test_os", "rosdep_test_version", "rosdep", rosdep.core.YamlCache("rosdep_test_os", "rosdep_test_version"))
-        yaml_map = {"8.04":"one", "rosdep_test_version":"two", "three":"three"};
-        output = rdlp.get_version_from_yaml(yaml_map)
-        self.assertEqual("two", output)
-        
-
-=======
->>>>>>> 1b2c5175
     def test_RosdepLookupPackage_parse_yaml_package(self):
         rdlp = rosdep.core.RosdepLookupPackage("rosdep_test_os", "rosdep_test_version", "test_rosdep", rosdep.core.YamlCache("rosdep_test_os", "rosdep_test_version"))
         yaml_map = rdlp.parse_yaml(os.path.join(roslib.packages.get_pkg_dir("test_rosdep"),"test", "example_rosdep.yaml"))
