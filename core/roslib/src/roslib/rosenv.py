# Software License Agreement (BSD License)
#
# Copyright (c) 2008, Willow Garage, Inc.
# All rights reserved.
#
# Redistribution and use in source and binary forms, with or without
# modification, are permitted provided that the following conditions
# are met:
#
#  * Redistributions of source code must retain the above copyright
#    notice, this list of conditions and the following disclaimer.
#  * Redistributions in binary form must reproduce the above
#    copyright notice, this list of conditions and the following
#    disclaimer in the documentation and/or other materials provided
#    with the distribution.
#  * Neither the name of Willow Garage, Inc. nor the names of its
#    contributors may be used to endorse or promote products derived
#    from this software without specific prior written permission.
#
# THIS SOFTWARE IS PROVIDED BY THE COPYRIGHT HOLDERS AND CONTRIBUTORS
# "AS IS" AND ANY EXPRESS OR IMPLIED WARRANTIES, INCLUDING, BUT NOT
# LIMITED TO, THE IMPLIED WARRANTIES OF MERCHANTABILITY AND FITNESS
# FOR A PARTICULAR PURPOSE ARE DISCLAIMED. IN NO EVENT SHALL THE
# COPYRIGHT OWNER OR CONTRIBUTORS BE LIABLE FOR ANY DIRECT, INDIRECT,
# INCIDENTAL, SPECIAL, EXEMPLARY, OR CONSEQUENTIAL DAMAGES (INCLUDING,
# BUT NOT LIMITED TO, PROCUREMENT OF SUBSTITUTE GOODS OR SERVICES;
# LOSS OF USE, DATA, OR PROFITS; OR BUSINESS INTERRUPTION) HOWEVER
# CAUSED AND ON ANY THEORY OF LIABILITY, WHETHER IN CONTRACT, STRICT
# LIABILITY, OR TORT (INCLUDING NEGLIGENCE OR OTHERWISE) ARISING IN
# ANY WAY OUT OF THE USE OF THIS SOFTWARE, EVEN IF ADVISED OF THE
# POSSIBILITY OF SUCH DAMAGE.
#
# Revision $Id$

"""
ROS environment variables as well as routines for determining
configuration values that have environment overrides
(e.g. ROS_LOG_DIR, ROS_HOME, ROS_TEST_RESULTS_DIR).
"""

import os
import sys

import roslib.exceptions

# Global, usually set in setup
ROS_ROOT         = "ROS_ROOT"
ROS_MASTER_URI   = "ROS_MASTER_URI"
ROS_PACKAGE_PATH = "ROS_PACKAGE_PATH"
ROS_HOME         = "ROS_HOME"

# Build-related
ROS_BINDEPS_PATH = "ROS_BINDEPS_PATH"
ROS_BOOST_ROOT = "ROS_BOOST_ROOT"

# Per session
## @deprecated Replaced by ROS_HOSTNAME, with equivalent functionality
ROS_IP           ="ROS_IP"
## hostname/address to bind XML-RPC services to. 
ROS_HOSTNAME     ="ROS_HOSTNAME"
ROS_NAMESPACE    ="ROS_NAMESPACE"
## directory in which log files are written
ROS_LOG_DIR      ="ROS_LOG_DIR"
## directory in which test result files are written
ROS_TEST_RESULTS_DIR = "ROS_TEST_RESULTS_DIR"

class ROSEnvException(roslib.exceptions.ROSLibException):
    """Base class of roslib.rosenv errors."""
    pass

def get_ros_root(required=True, env=None):
    """
    @param required: (default True). If True, ROS_ROOT must be set and point to a valid directory.
    @type  required: bool
    @param env: override environment dictionary
    @type  env: dict
    @raise ROSEnvException: if required is True and ROS_ROOT is not
    set validly
    """
    if env is None:
        env = os.environ
    p = None
    try:
        if not env.has_key(ROS_ROOT):
            raise ROSEnvException, """
The %(ROS_ROOT)s environment variable has not been set.
Please set to the location of your ROS installation
before continuing.
"""%globals()

        p = env[ROS_ROOT]
        #Test:
        # 1. Is a path
        # 2. Is a directory
        if not os.path.exists(p):
            raise ROSEnvException, """
The %s environment variable has not been set properly:
%s does not exist.
Please update your ROS installation before continuing.
"""%(ROS_ROOT, p)
        if not os.path.isdir(p):
            raise ROSEnvException, """
The %s environment variable has not been set properly:
%s is not a directory.
Please update your ROS installation before continuing.
"""%(ROS_ROOT, p)
        return p
    except Exception, e:
        if required:
            raise
        return p

def get_ros_package_path(required=False, env=None):
    """
    @param required: (default False) if True, ROS_PACKAGE_PATH must be
    set and point to a valid directory.
    @type  required: bool
    @raise ROSEnvException: if ROS_PACKAGE_PATH is not set and \a
    required is True
    """
    if env is None:
        env = os.environ
    try:
        return env[ROS_PACKAGE_PATH]
    except KeyError, e:
        if required:
            raise ROSEnvException("%s has not been configured"%ROS_PACKAGE_PATH)

def get_master_uri(required=True, env=None, argv=None):
    """
    Get the ROS_MASTER_URI setting from the command-line args or
    environment, command-line args takes precedence.
    @param required: if True, enables exception raising
    @type  required: bool
    @param env: override environment dictionary
    @type  env: dict
    @param argv: override sys.argv
    @type  argv: [str]
    @raise ROSEnvException: if ROS_MASTER_URI value is invalidly
    specified or if required and ROS_MASTER_URI is not set
    """    
    if env is None:
        env = os.environ
    if argv is None:
        argv = sys.argv
    try:
        for arg in argv:
            if arg.startswith('__master:='):
                val = None
                try:
                    _, val = arg.split(':=')
                except:
                    pass
                
                # we ignore required here because there really is no
                # correct return value as the configuration is bad
                # rather than unspecified
                if not val:
                    raise ROSEnvException("__master remapping argument '%s' improperly specified"%arg)
                return val
        return env[ROS_MASTER_URI]
    except KeyError, e:
        if required:
            raise ROSEnvException("%s has not been configured"%ROS_MASTER_URI)
        
def resolve_path(p):
    """
    @param path: path string
    @type  path: str
    Catch-all utility routine for fixing ROS environment variables that
    are a single path (e.g. ROS_ROOT).  Currently this just expands
    tildes to home directories, but in the future it may encode other
    behaviors.
    """
    if p and p[0] == '~':
        return os.path.expanduser(p)
    return p
    
def resolve_paths(paths):
    """
    @param paths: path string with OS-defined separator (i.e. ':' for Linux)
    @type  paths: str
    Catch-all utility routine for fixing ROS environment variables that
    are paths (e.g. ROS_PACKAGE_PATH).  Currently this just expands
    tildes to home directories, but in the future it may encode other
    behaviors.
    """
    return os.pathsep.join([resolve_path(p) for p in paths.split(os.pathsep)])


def setup_default_environment():
  """
  Bootstrap common ROS environment variables. For now, only affects
  os.environ if the environment has a rosdeb-based installation. It
  does not check for remapping args that may also affect
  ROS_MASTER_URI as those have precedence regardless.
  """
  default_ros_root = "/usr/lib/ros"
  if os.path.isdir(default_ros_root):
    if 'ROS_ROOT' not in os.environ:
      os.environ['ROS_ROOT'] = default_ros_root
    if 'ROS_PACKAGE_PATH' not in os.environ:
      os.environ['ROS_PACKAGE_PATH'] = os.path.join(default_ros_root, "pkgs")
    if 'ROS_MASTER_URI' not in os.environ:
      os.environ['ROS_MASTER_URI'] = "http://localhost:%d" % (10000+os.geteuid(),)
    if 'ROS_LOG_DIR' not in os.environ:
      os.environ['ROS_LOG_DIR'] = os.path.join(os.environ.get("HOME"), ".ros", "log")

    ros_root = os.environ.get("ROS_ROOT")

    if "PYTHONPATH" in os.environ:
      os.environ['PYTHONPATH'] = os.environ['PYTHONPATH'] + ":" + os.path.join(ros_root, "python") + ":" + os.path.join(ros_root, "lib")
    else:
      os.environ['PYTHONPATH'] = os.path.join(ros_root, "python") + ":" + os.path.join(ros_root, "lib")

    if "LD_LIBRARY_PATH" in os.environ:
      os.environ['LD_LIBRARY_PATH'] = os.path.join(ros_root, "lib") + ":" + os.environ["LD_LIBRARY_PATH"]
    else:
      os.environ['LD_LIBRARY_PATH'] = os.path.join(ros_root, "lib")
  
def get_ros_home(env=None):
    """
    Get directory location of '.ros' directory (aka ROS home).
    possible locations for this. The ROS_LOG_DIR environment variable
    has priority. If that is not set, then ROS_HOME/log is used. If
    ROS_HOME is not set, $HOME/.ros/log is used.

    @param env: override os.environ dictionary
    @type  env: dict
    @return: path to use use for log file directory
    @rtype: str
    """
    if env is None:
        env = os.environ
    if ROS_HOME in env:
        return env[ROS_HOME]
    else:
        #slightly more robust than $HOME
        return os.path.join(os.path.expanduser('~'), '.ros')
    
def get_log_dir(env=None):
    """
    Get directory to use for writing log files. There are multiple
    possible locations for this. The ROS_LOG_DIR environment variable
    has priority. If that is not set, then ROS_HOME/log is used. If
    ROS_HOME is not set, $HOME/.ros/log is used.

    @param env: override os.environ dictionary
    @type  env: dict
    @return: path to use use for log file directory
    @rtype: str
    """
    if env is None:
        env = os.environ
    if ROS_LOG_DIR in env:
        return env[ROS_LOG_DIR]
    else:
        return os.path.join(get_ros_home(env), 'log')

def get_test_results_dir(env=None):
    """
    Get directory to use for writing test result files. There are multiple
    possible locations for this. The ROS_TEST_RESULTS_DIR environment variable
    has priority. If that is set, ROS_TEST_RESULTS_DIR is returned.
    If ROS_TEST_RESULTS_DIR is not set, then ROS_HOME/test_results is used. If
    ROS_HOME is not set, $HOME/.ros/test_results is used.

    @param env: environment dictionary (defaults to os.environ)
    @type  env: dict
    @return: path to use use for log file directory
    @rtype: str
    """
    if env is None:
        env = os.environ
        
    if ROS_TEST_RESULTS_DIR in env:
        return env[ROS_TEST_RESULTS_DIR]
    else:
        return os.path.join(get_ros_home(env), 'test_results')

# this is a copy of the roslogging utility. it's been moved here as it is a common
# routine for programs using accessing ROS directories
def makedirs_with_parent_perms(p):
    """
    Create the directory using the permissions of the nearest
    (existing) parent directory. This is useful for logging, where a
    root process sometimes has to log in the user's space.
    @param p: directory to create
    @type  p: str
    """    
    p = os.path.abspath(p)
    parent = os.path.dirname(p)
    # recurse upwards, checking to make sure we haven't reached the
    # top
    if not os.path.exists(p) and p and parent != p:
        makedirs_with_parent_perms(parent)
        s = os.stat(parent)
        os.mkdir(p)
<<<<<<< HEAD
        os.chown(p, s.st_uid, s.st_gid)
        os.chmod(p, s.st_mode)    
=======

        # if perms of new dir don't match, set anew
        s2 = os.stat(p)
        if s.st_uid != s2.st_uid or s.st_gid != s2.st_gid:
            os.chown(p, s.st_uid, s.st_gid)
        if s.st_mode != s2.st_mode:
            os.chmod(p, s.st_mode)    
>>>>>>> 0145db4e
<|MERGE_RESOLUTION|>--- conflicted
+++ resolved
@@ -296,15 +296,10 @@
         makedirs_with_parent_perms(parent)
         s = os.stat(parent)
         os.mkdir(p)
-<<<<<<< HEAD
-        os.chown(p, s.st_uid, s.st_gid)
-        os.chmod(p, s.st_mode)    
-=======
 
         # if perms of new dir don't match, set anew
         s2 = os.stat(p)
         if s.st_uid != s2.st_uid or s.st_gid != s2.st_gid:
             os.chown(p, s.st_uid, s.st_gid)
         if s.st_mode != s2.st_mode:
-            os.chmod(p, s.st_mode)    
->>>>>>> 0145db4e
+            os.chmod(p, s.st_mode)    