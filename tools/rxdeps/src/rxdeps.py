--- conflicted
+++ resolved
@@ -129,7 +129,6 @@
     def get_review_status(self, pkg):
         if pkg in self._review_status:
             return self._review_status[pkg]
-<<<<<<< HEAD
         f = roslib.manifest.manifest_file(pkg)
         try:
             self._review_status[pkg] = roslib.manifest.parse_file(f).status.lower()
@@ -139,28 +138,6 @@
         # show blacklisting
         if os.path.exists(os.path.join(os.path.dirname(f), "ROS_BUILD_BLACKLIST")):
             #print f, "is blacklisted"
-            self._review_status[pkg] = "ROS_BUILD_BLACKLIST"
-        return self._review_status[pkg]
-        
-    def get_review_notes(self, pkg):
-        if pkg in self._review_notes:
-            return self._review_notes[pkg]
-        f = roslib.manifest.manifest_file(pkg)
-        try:
-            self._review_notes[pkg] = roslib.manifest.parse_file(f).notes
-=======
-        f = roslib.manifest.manifest_file(pkg)
-        try:
-            self._review_status[pkg] = roslib.manifest.parse_file(f).status.lower()
->>>>>>> 0145db4e
-        except:
-            print "error parsing manifest '%s'"%f
-            
-        # show blacklisting
-        if os.path.exists(os.path.join(os.path.dirname(f), "ROS_BUILD_BLACKLIST")):
-            #print f, "is blacklisted"
-<<<<<<< HEAD
-=======
             self._review_status[pkg] = "ROS_BUILD_BLACKLIST"
         return self._review_status[pkg]
         
@@ -176,7 +153,6 @@
         # show blacklisting
         if os.path.exists(os.path.join(os.path.dirname(f), "ROS_BUILD_BLACKLIST")):
             #print f, "is blacklisted"
->>>>>>> 0145db4e
             self._review_notes[pkg] +=" ROS_BUILD_BLACKLIST"
         # show ROS_NOBUILD flag
         if os.path.exists(os.path.join(os.path.dirname(f), "ROS_NOBUILD")):
@@ -231,11 +207,6 @@
         self._packages_of = {}
         self._deps = {}
         self._deps1 = {}
-<<<<<<< HEAD
-        self._deps_on = {}
-        self._deps_on1 = {}
-        
-=======
         self._stack_deps = {}
         self._stack_deps1 = {}
         self._deps_on = {}
@@ -243,7 +214,6 @@
         self.verbose = False
         self.display_test_packages = True
 
->>>>>>> 0145db4e
     def get_stack_of(self, pkg):
         if pkg not in self._stack_of:
             stack = roslib.stacks.stack_of(pkg)
@@ -276,8 +246,6 @@
             #print "hit cache"
         return  self._deps1[pkg]
 
-<<<<<<< HEAD
-=======
     def get_stack_deps(self, stack):
         if stack not in self._stack_deps:
             deps = roslib.rospack.rosstack_depends(stack)
@@ -292,7 +260,6 @@
             #print "hit cache"
         return  self._stack_deps1[stack]
 
->>>>>>> 0145db4e
     def get_deps_on(self, pkg):
         if pkg not in self._deps_on:
             stack = roslib.rospack.rospack_depends_on(pkg)
@@ -314,8 +281,6 @@
             accum.update(self.get_deps(dep))
         return accum
 
-<<<<<<< HEAD
-=======
     ## Get all the dependencies of dependent packages (deduplicated)
     def get_child_stack_deps(self, stack):
         accum = set()
@@ -323,7 +288,6 @@
             accum.update(self.get_stack_deps(dep))
         return accum
 
->>>>>>> 0145db4e
     def get_internal_child_deps(self, pkg, stack = None):
         if stack == "None":
             return set()
@@ -331,18 +295,6 @@
             stack = self.get_stack_of(pkg)
             if not stack or stack == "None": 
                 return set()
-<<<<<<< HEAD
-        local_pkgs = set(roslib.stacks.packages_of(stack))
-
-        accum = set()
-        for dep in self.get_deps1(pkg):
-            accum.update(self.get_deps(dep))
-
-        return accum & local_pkgs
-
-    def get_depth(self, all_pkgs, pkg, depth):
-        for pkg_dep in self.get_deps1(pkg):
-=======
 
         internal_deps = self.get_internal_pkg_dependencies(pkg, stack)
         accum = set()
@@ -353,7 +305,6 @@
 
     def get_depth(self, all_pkgs, pkg, depth):
         for pkg_dep in (set(self.get_deps1(pkg)) & all_pkgs):
->>>>>>> 0145db4e
             depth = max(depth, self.get_depth(all_pkgs, pkg_dep, depth + 1))
         return depth
 
@@ -412,16 +363,10 @@
 
     # cluster definitons
     def build_stack_list(self, stack):#, include, exclude):
-<<<<<<< HEAD
-        stack_contents = set(roslib.stacks.packages_of(stack))
-        #stack_contents -= set(exclude)
-        #stack_contents &= set(include)
-=======
         if stack == "None":
             stack_contents = set()
         else:
             stack_contents = set(roslib.stacks.packages_of(stack))
->>>>>>> 0145db4e
 
         external_dependencies = set()
         for pkg in stack_contents:
@@ -432,9 +377,6 @@
         return stack_contents, external_stack_dependencies
 
 
-<<<<<<< HEAD
-
-=======
     def dict_to_set(self, dict):
         accum = set()
         for key, val in dict.iteritems():
@@ -667,7 +609,6 @@
             print >> sys.stderr, "failed to generate %s"%output_filename
 
         return output_filename
->>>>>>> 0145db4e
 
 
 def vdmain():
@@ -767,25 +708,18 @@
         output_filename = "deps.pdf"
         
     helper = HelperMethods()
-<<<<<<< HEAD
-=======
     helper.verbose = options.verbose
     helper.display_test_packages = not options.quiet
->>>>>>> 0145db4e
 
     all_stacks = roslib.stacks.list_stacks()
     invalid_args = set([stack for stack in args if stack not in all_stacks])
     if invalid_args:
         parser.error("Invalid stacks passed as arguments %s"%invalid_args)
-<<<<<<< HEAD
-
-=======
         
     if not args and options.use_new_version:
         helper.generate_composite(roslib.stacks.list_stacks(), options.output_type, pkg_characterists, options.display_image)
     elif options.use_new_version:
         helper.generate_composite(args,  options.output_type, pkg_characterists, options.display_image)
->>>>>>> 0145db4e
 
     all_pkgs = set(targets)
     args = set(args)
@@ -799,11 +733,7 @@
         all_pkgs_plus_1.update(helper.get_deps1(p))
     
     
-<<<<<<< HEAD
-    print "Writing"
-=======
     print "Generating Graphviz Intermediate"
->>>>>>> 0145db4e
     outfile = tempfile.NamedTemporaryFile()
     outfile.write( """digraph ros {
   //size="11,8";
@@ -829,15 +759,11 @@
     for cl in args:#roslib.stacks.list_stacks():
         if options.cluster:
             base_color = colors[random.randrange(0, len(colors))]
-<<<<<<< HEAD
-            outfile.write(' subgraph cluster__%s { style=bold; color=%s; label = "%s \\n (%s)"; '%(cl, base_color, cl, roslib.stacks.get_stack_dir(cl)))
-=======
             try:
                 stack_dir = roslib.stacks.get_stack_dir(cl)
             except  roslib.exceptions.ROSLibException, ex:
                 stack_dir = "None"
             outfile.write(' subgraph cluster__%s { style=bold; color=%s; label = "%s \\n (%s)"; '%(cl, base_color, cl, stack_dir))
->>>>>>> 0145db4e
             internal, external = helper.build_stack_list(cl)
             for pkg in internal:
                 outfile.write(' "%s" ;'%pkg)
