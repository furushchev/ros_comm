--- conflicted
+++ resolved
@@ -207,12 +207,6 @@
             param_server_multi = config.master.get_multi()
             for p in config.clear_params:
                 if param_server.hasParam(_ID, p)[2]:
-<<<<<<< HEAD
-                    code, msg, _ = param_server.deleteParam(_ID, p)
-                    if code != 1:
-                        raise RLException("Failed to clear parameter: %s"%(msg))
-                
-=======
                     #printlog("deleting parameter [%s]"%p)
                     param_server_multi.deleteParam(_ID, p)
             r = param_server_multi()
@@ -222,9 +216,12 @@
 
             # multi-call objects are not reusable
             param_server_multi = config.master.get_multi()            
->>>>>>> 1b2c5175
             for p in config.params.itervalues():
-                code, msg, _ = param_server.setParam(_ID, p.key, p.value)
+                # suppressing this as it causes too much spam
+                #printlog("setting parameter [%s]"%p.key)
+                param_server_multi.setParam(_ID, p.key, p.value)
+            r  = param_server_multi()
+            for code, msg, _ in r:
                 if code != 1:
                     raise RLException("Failed to set parameter: %s"%(msg))
         except RLException:
